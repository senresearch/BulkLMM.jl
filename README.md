--- conflicted
+++ resolved
@@ -234,10 +234,6 @@
 size(single_results_perms.L_perms)
 ```
 
-<<<<<<< HEAD
-=======
-
->>>>>>> 45d671e2
     (7321, 1000)
 
 Based on the results of the permutation test, we can use the function `get_thresholds()` to obtain the LOD thresholds according to the quantile probabilities, based on the desired significance levels.
@@ -247,10 +243,6 @@
 round.(lod_thresholds.thrs, digits = 4)
 ```
 
-<<<<<<< HEAD
-=======
-
->>>>>>> 45d671e2
     3.3644  
     3.6504
 
