--- conflicted
+++ resolved
@@ -243,11 +243,7 @@
 
 ```julia
 lod_thresholds = get_thresholds(single_results_perms.L_perms, [0.90, 0.95]);
-<<<<<<< HEAD
-round.(lod_thresholds, digits = 4)
-=======
 round.(lod_threshols, digits = 4)
->>>>>>> 0b1247b3
 ```
 	3.3644  
 	3.6504
